import React, { useState, useEffect, useRef } from 'react';
import { X, Upload, Link, Check, Search } from 'lucide-react';

// Mock API services - replace with actual imports
const categoriesAPI = { getAll: async () => [] };
const postsAPI = { create: async (data) => data, update: async (id, data) => data };
const animeAPI = { search: async (query, options) => ({ data: [] }) };

const PostForm = ({ isOpen, onClose, onSubmit, initialData = null, isEdit = false }) => {
  const [categories, setCategories] = useState([]);
  const [imagePreviews, setImagePreviews] = useState([]);
  const [imageLinks, setImageLinks] = useState([]);
  const [isLoading, setIsLoading] = useState(false);
  const [showLinkInput, setShowLinkInput] = useState(false);
  const [imageUrl, setImageUrl] = useState('');
  const [isValidatingUrl, setIsValidatingUrl] = useState(false);
  const [error, setError] = useState('');
  const [formData, setFormData] = useState({
    title: '',
    category: '',
    animeName: '',
    content: '',
    excerpt: '',
    tags: '',
    status: 'published'
  });
  const [formErrors, setFormErrors] = useState({});

  const [animeQuery, setAnimeQuery] = useState('');
  const [animeSuggestions, setAnimeSuggestions] = useState([]);
  const [showSuggestions, setShowSuggestions] = useState(false);
  const [isSearchingAnime, setIsSearchingAnime] = useState(false);
  const [selectedAnimeIndex, setSelectedAnimeIndex] = useState(-1);
  const [hasUserInteractedWithAnime, setHasUserInteractedWithAnime] = useState(false);

  const fileInputRef = useRef(null);
  const animeInputRef = useRef(null);
  const suggestionsRef = useRef(null);

  useEffect(() => {
    if (isOpen) {
      fetchCategories();
    }
  }, [isOpen]);

  useEffect(() => {
    if (isEdit && initialData && categories.length > 0 && initialData.category?._id) {
      setFormData(prev => ({ ...prev, category: initialData.category._id }));
    }
  }, [categories, isEdit, initialData]);

  useEffect(() => {
    if (isOpen && isEdit && initialData) {
      setFormData({
        title: initialData.title || '',
        category: initialData.category?._id || '',
        animeName: initialData.animeName || '',
        content: initialData.content || '',
        excerpt: initialData.excerpt || '',
        tags: initialData.tags ? initialData.tags.join(', ') : '',
        status: initialData.status || 'published'
      });

      const animeName = initialData.animeName || '';
      setAnimeQuery(animeName);
<<<<<<< HEAD

=======
      
      // Set episode number
      setValue('episodeNumber', initialData.episodeNumber || '');
      
      // Set season number
      setValue('seasonNumber', initialData.seasonNumber || '');
      
      // Set existing images if any
>>>>>>> 3ffe9457
      if (initialData.images && initialData.images.length > 0) {
        setImagePreviews(initialData.images);
        setImageLinks(new Array(initialData.images.length).fill(true));
      }
    } else if (isOpen && !isEdit) {
      setFormData({
        title: '',
        category: '',
        animeName: '',
        content: '',
        excerpt: '',
        tags: '',
        status: 'published'
      });
      setImagePreviews([]);
      setImageLinks([]);
      setAnimeQuery('');
      setError('');
      setFormErrors({});
      setHasUserInteractedWithAnime(false);
    }

    if (isOpen) {
      setHasUserInteractedWithAnime(false);
      setShowSuggestions(false);
      setAnimeSuggestions([]);
    }
  }, [isOpen, isEdit, initialData, categories]);

  useEffect(() => {
    const handlePaste = (e) => {
      if (!isOpen) return;

      const items = e.clipboardData?.items;
      if (items) {
        for (let i = 0; i < items.length; i++) {
          if (items[i].type.indexOf('image') !== -1) {
            const file = items[i].getAsFile();
            if (file) {
              handleFileToBase64(file);
            }
          }
        }
      }
    };

    document.addEventListener('paste', handlePaste);
    return () => document.removeEventListener('paste', handlePaste);
  }, [isOpen]);

  useEffect(() => {
    if (!animeQuery.trim() || animeQuery.length < 2) {
      setAnimeSuggestions([]);
      setShowSuggestions(false);
      return;
    }

    if (!hasUserInteractedWithAnime) {
      return;
    }

    const timeoutId = setTimeout(async () => {
      try {
        setIsSearchingAnime(true);
        const response = await animeAPI.search(animeQuery, { limit: 8 });
        setAnimeSuggestions(response.data || []);
        setShowSuggestions(true);
        setSelectedAnimeIndex(-1);
      } catch (error) {
        console.error('Error searching anime:', error);
        setAnimeSuggestions([]);
        setShowSuggestions(false);
      } finally {
        setIsSearchingAnime(false);
      }
    }, 500);

    return () => clearTimeout(timeoutId);
  }, [animeQuery, hasUserInteractedWithAnime]);

  useEffect(() => {
    const handleClickOutside = (event) => {
      if (
        suggestionsRef.current &&
        !suggestionsRef.current.contains(event.target) &&
        animeInputRef.current &&
        !animeInputRef.current.contains(event.target)
      ) {
        setShowSuggestions(false);
        setSelectedAnimeIndex(-1);
      }
    };

    document.addEventListener('mousedown', handleClickOutside);
    return () => document.removeEventListener('mousedown', handleClickOutside);
  }, []);

  const fetchCategories = async () => {
    try {
      setError('');
      const data = await categoriesAPI.getAll();
      setCategories(data);
    } catch (error) {
      console.error('Error fetching categories:', error);
      setError('Failed to load categories. Please try again.');
    }
  };

  const handleInputChange = (e) => {
    const { name, value } = e.target;
    setFormData(prev => ({ ...prev, [name]: value }));
    if (formErrors[name]) {
      setFormErrors(prev => ({ ...prev, [name]: '' }));
    }
  };

  const handleAnimeInputChange = (e) => {
    const value = e.target.value;
    setAnimeQuery(value);
    setFormData(prev => ({ ...prev, animeName: value }));
    setHasUserInteractedWithAnime(true);
    if (formErrors.animeName) {
      setFormErrors(prev => ({ ...prev, animeName: '' }));
    }
  };

  const handleAnimeInputBlur = () => {
    setTimeout(() => {
      setShowSuggestions(false);
      setSelectedAnimeIndex(-1);
    }, 200);
  };

  const handleAnimeInputFocus = () => {
    setHasUserInteractedWithAnime(true);
    if (animeSuggestions.length > 0 && animeQuery.trim().length >= 2) {
      setShowSuggestions(true);
    }
  };

  const handleAnimeSelect = (anime) => {
    const animeData = anime.node || anime;
    const title = animeData.title;
    setAnimeQuery(title);
    setFormData(prev => ({ ...prev, animeName: title }));
    setShowSuggestions(false);
    setSelectedAnimeIndex(-1);
    animeInputRef.current?.focus();
  };

  const handleAnimeKeyDown = (e) => {
    if (!showSuggestions || animeSuggestions.length === 0) return;

    switch (e.key) {
      case 'ArrowDown':
        e.preventDefault();
        setSelectedAnimeIndex(prev =>
          prev < animeSuggestions.length - 1 ? prev + 1 : 0
        );
        break;
      case 'ArrowUp':
        e.preventDefault();
        setSelectedAnimeIndex(prev =>
          prev > 0 ? prev - 1 : animeSuggestions.length - 1
        );
        break;
      case 'Enter':
        e.preventDefault();
        if (selectedAnimeIndex >= 0 && selectedAnimeIndex < animeSuggestions.length) {
          handleAnimeSelect(animeSuggestions[selectedAnimeIndex]);
        }
        break;
      case 'Escape':
        e.preventDefault();
        setShowSuggestions(false);
        setSelectedAnimeIndex(-1);
        break;
    }
  };

  const handleFileToBase64 = (file) => {
    const reader = new FileReader();
    reader.onloadend = () => {
      setImagePreviews(prev => [...prev, reader.result]);
      setImageLinks(prev => [...prev, false]);
    };
    reader.readAsDataURL(file);
  };

  const handleImageChange = (e) => {
    const files = Array.from(e.target.files);
    files.forEach(file => {
      handleFileToBase64(file);
    });
    if (fileInputRef.current) {
      fileInputRef.current.value = '';
    }
  };

  const handleAddImageUrl = async () => {
    if (!imageUrl.trim()) return;

    try {
      new URL(imageUrl);
    } catch (e) {
      alert('Please enter a valid URL format');
      return;
    }

    setIsValidatingUrl(true);

    try {
      setImagePreviews(prev => [...prev, imageUrl]);
      setImageLinks(prev => [...prev, true]);
      setImageUrl('');
      setShowLinkInput(false);
    } catch (error) {
      console.error('Error adding image URL:', error);
      alert('Error adding image URL. Please try again.');
    } finally {
      setIsValidatingUrl(false);
    }
  };

  const removeImage = (index) => {
    setImagePreviews(prev => prev.filter((_, i) => i !== index));
    setImageLinks(prev => prev.filter((_, i) => i !== index));
  };

  const validateForm = () => {
    const errors = {};
    if (!formData.title.trim()) errors.title = 'Title is required';
    if (!formData.category) errors.category = 'Category is required';
    if (!formData.animeName.trim()) errors.animeName = 'Anime/Manga name is required';
    if (!formData.content.trim()) errors.content = 'Content is required';
    
    setFormErrors(errors);
    return Object.keys(errors).length === 0;
  };

  const handleSubmit = async (e) => {
    e.preventDefault();
    
    if (!validateForm()) {
      return;
    }

    setIsLoading(true);
    setError('');
    
    try {
      const postData = {
<<<<<<< HEAD
        title: formData.title,
        animeName: formData.animeName,
        category: formData.category,
        content: formData.content,
        status: formData.status,
        tags: formData.tags,
        excerpt: formData.excerpt
=======
        title: data.title,
        animeName: data.animeName,
        episodeNumber: data.episodeNumber ? parseInt(data.episodeNumber) : undefined,
        seasonNumber: data.seasonNumber ? parseInt(data.seasonNumber) : undefined,
        category: data.category,
        content: data.content,
        status: data.status || 'published',
        tags: data.tags,
        excerpt: data.excerpt
>>>>>>> 3ffe9457
      };

      if (!isEdit || imagePreviews.length > 0) {
        postData.images = imagePreviews;
        postData.imageTypes = imageLinks;
      }

      let result;
      if (isEdit && initialData) {
        result = await postsAPI.update(initialData._id, postData);
      } else {
        result = await postsAPI.create(postData);
      }

      await onSubmit(result);

      setFormData({
        title: '',
        category: '',
        animeName: '',
        content: '',
        excerpt: '',
        tags: '',
        status: 'published'
      });
      setImagePreviews([]);
      setImageLinks([]);
      setImageUrl('');
      setShowLinkInput(false);
      setAnimeQuery('');
      setAnimeSuggestions([]);
      setShowSuggestions(false);
      setSelectedAnimeIndex(-1);
      onClose();
    } catch (error) {
      console.error(`Error ${isEdit ? 'updating' : 'creating'} post:`, error);
      setError(error.message || `Failed to ${isEdit ? 'update' : 'create'} post. Please try again.`);
    } finally {
      setIsLoading(false);
    }
  };

  if (!isOpen) return null;

  return (
    <div className="fixed inset-0 bg-black bg-opacity-50 flex items-center justify-center z-50 p-2 sm:p-4 overflow-y-auto">
      <div className="bg-white rounded-2xl max-w-4xl w-full my-4 mx-2 sm:mx-4 max-h-[95vh] flex flex-col">
        {/* Header */}
        <div className="flex justify-between items-center px-6 py-4 border-b flex-shrink-0">
          <h2 className="text-2xl font-bold text-gray-900">
            {isEdit ? 'Edit Post' : 'Create New Post'}
          </h2>
          <button
            onClick={onClose}
            className="text-gray-400 hover:text-gray-600 p-2 rounded-full hover:bg-gray-100 transition-colors"
            aria-label="Close"
          >
            <X size={24} />
          </button>
        </div>

        <div className="overflow-y-auto flex-1">
          <div className="px-6 py-6">
            {error && (
              <div className="mb-6 bg-red-50 border-l-4 border-red-500 rounded-r-lg p-4">
                <p className="text-red-700 text-sm">{error}</p>
              </div>
            )}

            {/* Featured Image Section */}
            <div className="mb-8">
              <label className="block text-sm font-semibold text-gray-700 mb-3">
                Featured Image
              </label>
              
<<<<<<< HEAD
              {imagePreviews.length > 0 ? (
                <div className="space-y-4">
                  <div className="relative group rounded-xl overflow-hidden">
=======
              {/* Search/Loading Icon */}
              <div className="absolute inset-y-0 right-0 pr-3 flex items-center pointer-events-none">
                {isSearchingAnime ? (
                  <div className="animate-spin rounded-full h-5 w-5 border-b-2 border-primary"></div>
                ) : (
                  <Search size={20} className="text-gray-400" />
                )}
              </div>

              {/* Suggestions Dropdown */}
              {showSuggestions && (
                <div
                  ref={suggestionsRef}
                  className="absolute z-50 w-full mt-1 bg-white border border-gray-300 rounded-lg shadow-lg max-h-60 overflow-y-auto"
                  onMouseDown={(e) => e.preventDefault()} // Prevent blur when clicking suggestions
                  onMouseUp={(e) => e.preventDefault()}   // Prevent blur when releasing click
                >
                  {animeSuggestions.length > 0 ? (
                    <div className="py-1">
                      {animeSuggestions.map((anime, index) => {
                        const animeData = anime.node || anime;
                        return (
                          <button
                            key={animeData.id}
                            type="button"
                            onClick={() => handleAnimeSelect(anime)}
                            className={`w-full text-left px-4 py-3 flex items-center space-x-3 hover:bg-gray-50 transition-colors ${
                              index === selectedAnimeIndex ? 'bg-blue-50 border-l-4 border-blue-500' : ''
                            }`}
                          >
                            {/* Anime Poster */}
                            {animeData.main_picture?.medium && (
                              <img
                                src={animeData.main_picture.medium}
                                alt={animeData.title}
                                className="w-12 h-16 object-cover rounded flex-shrink-0"
                                referrerPolicy="no-referrer"
                              />
                            )}
                            
                            {/* Anime Info */}
                            <div className="flex-1 min-w-0">
                              <div className="font-medium text-gray-900 truncate">
                                {animeData.title}
                              </div>
                              {animeData.alternative_titles?.en && animeData.alternative_titles.en !== animeData.title && (
                                <div className="text-sm text-gray-600 truncate">
                                  {animeData.alternative_titles.en}
                                </div>
                              )}
                              {animeData.start_date && (
                                <div className="text-xs text-gray-500">
                                  {new Date(animeData.start_date).getFullYear()}
                                </div>
                              )}
                            </div>

                            {/* Score */}
                            {animeData.mean && (
                              <div className="flex items-center text-yellow-600 flex-shrink-0">
                                <span className="text-sm font-medium">★ {animeData.mean.toFixed(1)}</span>
                              </div>
                            )}
                          </button>
                        );
                      })}
                      
                      {/* Footer */}
                      <div className="px-4 py-2 text-xs text-gray-500 border-t bg-gray-50">
                        <div className="flex items-center justify-between">
                          <span>Use ↑↓ to navigate, Enter to select, Esc to close</span>
                          <span className="flex items-center">
                            Powered by 
                            <span className="ml-1 font-medium text-blue-600">MyAnimeList</span>
                          </span>
                        </div>
                      </div>
                    </div>
                  ) : (
                    <div className="px-4 py-6 text-center text-gray-500">
                      {isSearchingAnime ? (
                        <div className="flex items-center justify-center space-x-2">
                          <div className="animate-spin rounded-full h-4 w-4 border-b-2 border-primary"></div>
                          <span>Searching anime...</span>
                        </div>
                      ) : animeQuery.trim().length > 0 ? (
                        <div>
                          <div className="text-sm">No anime found for "{animeQuery}"</div>
                          <div className="text-xs text-gray-400 mt-1">Try a different search term</div>
                        </div>
                      ) : (
                        <div className="text-sm">Start typing to search for anime</div>
                      )}
                    </div>
                  )}
                </div>
              )}
            </div>
            
            {/* Hidden input for form validation */}
            <input
              type="hidden"
              {...register('animeName', { required: 'Anime/Manga name is required' })}
            />
            
            {errors.animeName && (
              <p className="text-red-500 text-sm mt-1">{errors.animeName.message}</p>
            )}
            
            {/* Helper text */}
            <p className="text-xs text-gray-500 mt-1">
              Start typing to see suggestions from MyAnimeList database
            </p>
          </div>

          {/* Season and Episode Numbers */}
          <div className="grid grid-cols-1 sm:grid-cols-2 gap-4">
            {/* Season Number */}
            <div>
              <label className="block text-sm font-medium text-gray-700 mb-2">
                Season Number
                <span className="text-gray-500 text-xs ml-2 block sm:inline mt-1 sm:mt-0">
                  (Optional)
                </span>
              </label>
              <input
                type="number"
                {...register('seasonNumber', {
                  min: { value: 1, message: 'Season number must be positive' }
                })}
                placeholder="e.g. 1, 2, 3..."
                className="w-full p-3 border border-gray-300 rounded-lg focus:ring-2 focus:ring-primary focus:border-transparent text-base"
              />
              {errors.seasonNumber && (
                <p className="text-red-500 text-sm mt-1">{errors.seasonNumber.message}</p>
              )}
              <p className="text-xs text-gray-500 mt-1">
                Specify which season this post is about
              </p>
            </div>

            {/* Episode Number */}
            <div>
              <label className="block text-sm font-medium text-gray-700 mb-2">
                Episode Number
                <span className="text-gray-500 text-xs ml-2 block sm:inline mt-1 sm:mt-0">
                  (Optional)
                </span>
              </label>
              <input
                type="number"
                {...register('episodeNumber', {
                  min: { value: 1, message: 'Episode number must be positive' }
                })}
                placeholder="e.g. 1, 12, 25..."
                className="w-full p-3 border border-gray-300 rounded-lg focus:ring-2 focus:ring-primary focus:border-transparent text-base"
              />
              {errors.episodeNumber && (
                <p className="text-red-500 text-sm mt-1">{errors.episodeNumber.message}</p>
              )}
              <p className="text-xs text-gray-500 mt-1">
                Specify which episode this post is about
              </p>
            </div>
          </div>

          {/* Helper text for season/episode */}
          <div className="bg-blue-50 border border-blue-200 rounded-lg p-3 text-sm text-gray-700">
            <p className="font-medium mb-1">💡 Season & Episode Guide:</p>
            <ul className="text-xs space-y-1 ml-4 list-disc">
              <li>Leave both empty for posts about the whole anime series</li>
              <li>Fill only Season for posts about a specific season</li>
              <li>Fill both for posts about a specific episode in a season</li>
            </ul>
          </div>

          {/* Multiple Image Upload */}
          <div>
            <label className="block text-sm font-medium text-gray-700 mb-2">
              Add Photos
              <span className="text-gray-500 text-xs ml-2 hidden sm:inline">
                (Upload files, paste images with Ctrl+V, or add image URLs)
              </span>
              <span className="text-gray-500 text-xs ml-2 sm:hidden block mt-1">
                Upload files, paste images, or add URLs
              </span>
            </label>
            
            {/* Image Previews Grid */}
            {imagePreviews.length > 0 && (
              <div className="grid grid-cols-2 sm:grid-cols-3 lg:grid-cols-4 gap-3 sm:gap-4 mb-4">
                {imagePreviews.map((preview, index) => (
                  <div key={index} className="relative group">
>>>>>>> 3ffe9457
                    <img
                      src={imagePreviews[0]}
                      alt="Featured"
                      className="w-full h-64 sm:h-80 object-cover"
                      referrerPolicy="no-referrer"
                    />
                    <button
                      type="button"
                      onClick={() => removeImage(0)}
                      className="absolute top-3 right-3 bg-white text-gray-700 rounded-full p-2 shadow-lg opacity-0 group-hover:opacity-100 transition-opacity hover:bg-gray-100"
                    >
                      <X size={20} />
                    </button>
                    {imageLinks[0] && (
                      <div className="absolute top-3 left-3 bg-blue-600 text-white text-xs px-3 py-1.5 rounded-full flex items-center shadow-lg">
                        <Link size={12} className="mr-1" />
                        <span>URL</span>
                      </div>
                    )}
                  </div>

                  {imagePreviews.length > 1 && (
                    <div className="grid grid-cols-4 gap-3">
                      {imagePreviews.slice(1).map((preview, index) => (
                        <div key={index + 1} className="relative group rounded-lg overflow-hidden">
                          <img
                            src={preview}
                            alt={`Preview ${index + 2}`}
                            className="w-full h-20 object-cover"
                            referrerPolicy="no-referrer"
                          />
                          <button
                            type="button"
                            onClick={() => removeImage(index + 1)}
                            className="absolute -top-1 -right-1 bg-white text-gray-700 rounded-full p-1 shadow-lg opacity-0 group-hover:opacity-100 transition-opacity"
                          >
                            <X size={14} />
                          </button>
                          {imageLinks[index + 1] && (
                            <div className="absolute top-1 left-1 bg-blue-600 text-white text-xs px-1.5 py-0.5 rounded-full">
                              <Link size={8} />
                            </div>
                          )}
                        </div>
                      ))}
                    </div>
                  )}
                </div>
              ) : (
                <div className="border-2 border-dashed border-gray-300 rounded-xl p-8 text-center hover:border-blue-400 hover:bg-blue-50/50 transition-all cursor-pointer">
                  <div className="flex flex-col items-center">
                    <div className="w-16 h-16 bg-gray-100 rounded-full flex items-center justify-center mb-4">
                      <Upload className="h-8 w-8 text-gray-400" />
                    </div>
                    <label className="cursor-pointer">
                      <span className="text-base font-medium text-blue-600 hover:text-blue-700">
                        Click to upload
                      </span>
                      <input
                        ref={fileInputRef}
                        type="file"
                        className="hidden"
                        accept="image/*"
                        multiple
                        onChange={handleImageChange}
                      />
                    </label>
                    <p className="text-sm text-gray-500 mt-1">or drag and drop</p>
                    <p className="text-xs text-gray-400 mt-2">PNG, JPG, GIF up to 10MB</p>
                  </div>
                </div>
              )}

              <div className="mt-3">
                {!showLinkInput ? (
                  <button
                    type="button"
                    onClick={() => setShowLinkInput(true)}
                    className="text-sm text-blue-600 hover:text-blue-700 flex items-center font-medium"
                  >
                    <Link size={14} className="mr-1" />
                    Add image from URL
                  </button>
                ) : (
                  <div className="flex space-x-2 mt-2">
                    <input
                      type="url"
                      value={imageUrl}
                      onChange={(e) => setImageUrl(e.target.value)}
                      placeholder="https://example.com/image.jpg"
                      className="flex-1 px-3 py-2 border border-gray-300 rounded-lg focus:ring-2 focus:ring-blue-500 focus:border-transparent text-sm"
                      onKeyPress={(e) => e.key === 'Enter' && handleAddImageUrl()}
                    />
                    <button
                      type="button"
                      onClick={handleAddImageUrl}
                      disabled={!imageUrl.trim() || isValidatingUrl}
                      className="px-4 py-2 bg-blue-600 text-white rounded-lg hover:bg-blue-700 disabled:opacity-50"
                    >
                      {isValidatingUrl ? (
                        <div className="animate-spin rounded-full h-4 w-4 border-b-2 border-white"></div>
                      ) : (
                        <Check size={16} />
                      )}
                    </button>
                    <button
                      type="button"
                      onClick={() => {
                        setShowLinkInput(false);
                        setImageUrl('');
                      }}
                      className="px-4 py-2 border border-gray-300 rounded-lg hover:bg-gray-50"
                    >
                      <X size={16} />
                    </button>
                  </div>
                )}
              </div>
            </div>

            {/* Title */}
            <div className="mb-6">
              <input
                type="text"
                name="title"
                value={formData.title}
                onChange={handleInputChange}
                placeholder="Post title"
                className="w-full px-0 py-2 text-3xl sm:text-4xl font-bold border-0 border-b-2 border-gray-200 focus:border-blue-500 focus:ring-0 focus:outline-none placeholder-gray-300"
              />
              {formErrors.title && (
                <p className="text-red-500 text-sm mt-2">{formErrors.title}</p>
              )}
            </div>

            {/* Metadata Row */}
            <div className="grid grid-cols-1 sm:grid-cols-2 gap-4 mb-6">
              <div>
                <label className="flex items-center text-sm font-medium text-gray-600 mb-2">
                  <span className="w-5 h-5 bg-gray-100 rounded flex items-center justify-center mr-2 text-xs">📁</span>
                  Category
                </label>
                <select
                  name="category"
                  value={formData.category}
                  onChange={handleInputChange}
                  className="w-full px-4 py-3 border border-gray-300 rounded-lg focus:ring-2 focus:ring-blue-500 focus:border-transparent text-base bg-white"
                >
                  <option value="">Select category</option>
                  {categories.map((category) => (
                    <option key={category._id} value={category._id}>
                      {category.name}
                    </option>
                  ))}
                </select>
                {formErrors.category && (
                  <p className="text-red-500 text-sm mt-1">{formErrors.category}</p>
                )}
              </div>

              <div className="relative">
                <label className="flex items-center text-sm font-medium text-gray-600 mb-2">
                  <span className="w-5 h-5 bg-gray-100 rounded flex items-center justify-center mr-2 text-xs">🎬</span>
                  Anime/Manga
                </label>
                <div className="relative">
                  <input
                    ref={animeInputRef}
                    type="text"
                    value={animeQuery}
                    onChange={handleAnimeInputChange}
                    onKeyDown={handleAnimeKeyDown}
                    onFocus={handleAnimeInputFocus}
                    onBlur={handleAnimeInputBlur}
                    placeholder="Search anime..."
                    className="w-full px-4 py-3 pr-10 border border-gray-300 rounded-lg focus:ring-2 focus:ring-blue-500 focus:border-transparent text-base"
                    autoComplete="off"
                  />
                  <div className="absolute inset-y-0 right-0 pr-3 flex items-center pointer-events-none">
                    {isSearchingAnime ? (
                      <div className="animate-spin rounded-full h-5 w-5 border-b-2 border-blue-600"></div>
                    ) : (
                      <Search size={20} className="text-gray-400" />
                    )}
                  </div>

                  {showSuggestions && (
                    <div
                      ref={suggestionsRef}
                      className="absolute z-50 w-full mt-2 bg-white border border-gray-200 rounded-xl shadow-xl max-h-80 overflow-y-auto"
                      onMouseDown={(e) => e.preventDefault()}
                      onMouseUp={(e) => e.preventDefault()}
                    >
                      {animeSuggestions.length > 0 ? (
                        <div className="py-2">
                          {animeSuggestions.map((anime, index) => {
                            const animeData = anime.node || anime;
                            return (
                              <button
                                key={animeData.id}
                                type="button"
                                onClick={() => handleAnimeSelect(anime)}
                                className={`w-full text-left px-4 py-3 flex items-center space-x-3 hover:bg-blue-50 transition-colors ${
                                  index === selectedAnimeIndex ? 'bg-blue-50 border-l-4 border-blue-500' : ''
                                }`}
                              >
                                {animeData.main_picture?.medium && (
                                  <img
                                    src={animeData.main_picture.medium}
                                    alt={animeData.title}
                                    className="w-12 h-16 object-cover rounded flex-shrink-0"
                                    referrerPolicy="no-referrer"
                                  />
                                )}
                                <div className="flex-1 min-w-0">
                                  <div className="font-medium text-gray-900 truncate">
                                    {animeData.title}
                                  </div>
                                  {animeData.alternative_titles?.en && (
                                    <div className="text-sm text-gray-600 truncate">
                                      {animeData.alternative_titles.en}
                                    </div>
                                  )}
                                  {animeData.start_date && (
                                    <div className="text-xs text-gray-500">
                                      {new Date(animeData.start_date).getFullYear()}
                                    </div>
                                  )}
                                </div>
                                {animeData.mean && (
                                  <div className="text-yellow-600 flex-shrink-0">
                                    <span className="text-sm font-medium">★ {animeData.mean.toFixed(1)}</span>
                                  </div>
                                )}
                              </button>
                            );
                          })}
                        </div>
                      ) : (
                        <div className="px-4 py-8 text-center text-gray-500">
                          {isSearchingAnime ? (
                            <div className="flex items-center justify-center space-x-2">
                              <div className="animate-spin rounded-full h-4 w-4 border-b-2 border-blue-600"></div>
                              <span>Searching...</span>
                            </div>
                          ) : (
                            <div className="text-sm">No results found</div>
                          )}
                        </div>
                      )}
                    </div>
                  )}
                </div>
                {formErrors.animeName && (
                  <p className="text-red-500 text-sm mt-1">{formErrors.animeName}</p>
                )}
              </div>
            </div>

            {/* Content */}
            <div className="mb-6">
              <label className="block text-sm font-medium text-gray-700 mb-2">
                Content
              </label>
              <textarea
                name="content"
                value={formData.content}
                onChange={handleInputChange}
                rows={8}
                placeholder="Write your thoughts..."
                className="w-full px-4 py-3 border border-gray-300 rounded-lg focus:ring-2 focus:ring-blue-500 focus:border-transparent resize-vertical text-base leading-relaxed"
              />
              {formErrors.content && (
                <p className="text-red-500 text-sm mt-1">{formErrors.content}</p>
              )}
            </div>

            {/* Excerpt */}
            <div className="mb-6">
              <label className="block text-sm font-medium text-gray-700 mb-2">
                Excerpt <span className="text-gray-400 font-normal">(Optional)</span>
              </label>
              <textarea
                name="excerpt"
                value={formData.excerpt}
                onChange={handleInputChange}
                rows={2}
                placeholder="Brief summary..."
                className="w-full px-4 py-3 border border-gray-300 rounded-lg focus:ring-2 focus:ring-blue-500 focus:border-transparent resize-vertical text-base"
              />
            </div>

            {/* Tags */}
            <div className="mb-6">
              <label className="block text-sm font-medium text-gray-700 mb-2">
                Tags <span className="text-gray-400 font-normal">(Optional)</span>
              </label>
              <input
                type="text"
                name="tags"
                value={formData.tags}
                onChange={handleInputChange}
                placeholder="action, adventure, comedy"
                className="w-full px-4 py-3 border border-gray-300 rounded-lg focus:ring-2 focus:ring-blue-500 focus:border-transparent text-base"
              />
              <p className="text-xs text-gray-500 mt-1">Separate with commas</p>
            </div>

            {/* Status */}
            <div className="mb-8">
              <label className="block text-sm font-medium text-gray-700 mb-2">
                Status
              </label>
              <select
                name="status"
                value={formData.status}
                onChange={handleInputChange}
                className="w-full px-4 py-3 border border-gray-300 rounded-lg focus:ring-2 focus:ring-blue-500 focus:border-transparent text-base bg-white"
              >
                <option value="published">Published</option>
                <option value="draft">Draft</option>
              </select>
            </div>
          </div>
        </div>

        {/* Footer Actions */}
        <div className="flex items-center justify-between px-6 py-4 border-t bg-gray-50 rounded-b-2xl flex-shrink-0">
          <button
            type="button"
            onClick={onClose}
            className="px-6 py-3 text-gray-700 hover:bg-gray-200 rounded-lg font-medium transition-colors"
          >
            Cancel
          </button>
          <button
            type="button"
            onClick={handleSubmit}
            disabled={isLoading}
            className="px-8 py-3 bg-blue-600 text-white rounded-lg hover:bg-blue-700 disabled:opacity-50 font-medium transition-colors shadow-sm"
          >
            {isLoading
              ? (isEdit ? 'Updating...' : 'Publishing...')
              : (isEdit ? 'Update Post' : 'Publish Post')
            }
          </button>
        </div>
      </div>
    </div>
  );
};

export default PostForm;<|MERGE_RESOLUTION|>--- conflicted
+++ resolved
@@ -63,9 +63,6 @@
 
       const animeName = initialData.animeName || '';
       setAnimeQuery(animeName);
-<<<<<<< HEAD
-
-=======
       
       // Set episode number
       setValue('episodeNumber', initialData.episodeNumber || '');
@@ -74,7 +71,6 @@
       setValue('seasonNumber', initialData.seasonNumber || '');
       
       // Set existing images if any
->>>>>>> 3ffe9457
       if (initialData.images && initialData.images.length > 0) {
         setImagePreviews(initialData.images);
         setImageLinks(new Array(initialData.images.length).fill(true));
@@ -327,15 +323,6 @@
     
     try {
       const postData = {
-<<<<<<< HEAD
-        title: formData.title,
-        animeName: formData.animeName,
-        category: formData.category,
-        content: formData.content,
-        status: formData.status,
-        tags: formData.tags,
-        excerpt: formData.excerpt
-=======
         title: data.title,
         animeName: data.animeName,
         episodeNumber: data.episodeNumber ? parseInt(data.episodeNumber) : undefined,
@@ -345,7 +332,6 @@
         status: data.status || 'published',
         tags: data.tags,
         excerpt: data.excerpt
->>>>>>> 3ffe9457
       };
 
       if (!isEdit || imagePreviews.length > 0) {
@@ -421,11 +407,6 @@
                 Featured Image
               </label>
               
-<<<<<<< HEAD
-              {imagePreviews.length > 0 ? (
-                <div className="space-y-4">
-                  <div className="relative group rounded-xl overflow-hidden">
-=======
               {/* Search/Loading Icon */}
               <div className="absolute inset-y-0 right-0 pr-3 flex items-center pointer-events-none">
                 {isSearchingAnime ? (
@@ -619,7 +600,6 @@
               <div className="grid grid-cols-2 sm:grid-cols-3 lg:grid-cols-4 gap-3 sm:gap-4 mb-4">
                 {imagePreviews.map((preview, index) => (
                   <div key={index} className="relative group">
->>>>>>> 3ffe9457
                     <img
                       src={imagePreviews[0]}
                       alt="Featured"
